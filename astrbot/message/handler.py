import time, json
import re, os
import asyncio
import traceback
import astrbot.message.unfit_words as uw

from typing import Dict
from astrbot.persist.helper import dbConn
from model.provider.provider import Provider
from model.command.manager import CommandManager
from type.message_event import AstrMessageEvent, MessageResult
from type.types import Context
from type.command import CommandResult
from SparkleLogging.utils.core import LogManager
from logging import Logger
from nakuru.entities.components import Image
from util.agent.func_call import FuncCall
import util.agent.web_searcher as web_searcher
from openai._exceptions import *
from openai.types.chat.chat_completion_message_tool_call import Function

logger: Logger = LogManager.GetLogger(log_name='astrbot')


class RateLimitHelper():
    def __init__(self, context: Context) -> None:
        self.user_rate_limit: Dict[int, int] = {}
        rl = context.config_helper.platform_settings.rate_limit
        self.rate_limit_time: int = rl.time
        self.rate_limit_count: int = rl.count
        self.user_frequency = {}

    def check_frequency(self, session_id: str) -> bool:
        '''
        检查发言频率
        '''
        ts = int(time.time())
        if session_id in self.user_frequency:
            if ts-self.user_frequency[session_id]['time'] > self.rate_limit_time:
                self.user_frequency[session_id]['time'] = ts
                self.user_frequency[session_id]['count'] = 1
                return True
            else:
                if self.user_frequency[session_id]['count'] >= self.rate_limit_count:
                    return False
                else:
                    self.user_frequency[session_id]['count'] += 1
                    return True
        else:
            t = {'time': ts, 'count': 1}
            self.user_frequency[session_id] = t
            return True

class ContentSafetyHelper():
    def __init__(self, context: Context) -> None:
        self.baidu_judge = None
        aip = context.config_helper.content_safety.baidu_aip
        if aip.enable:
            try:
                from astrbot.message.baidu_aip_judge import BaiduJudge
                self.baidu_judge = BaiduJudge(aip)
                logger.info("已启用百度 AI 内容审核。")
            except BaseException as e:
                logger.error("百度 AI 内容审核初始化失败。")
                logger.error(e)
                
    async def check_content(self, content: str) -> bool:
        '''
        检查文本内容是否合法
        '''
        for i in uw.unfit_words_q:
            matches = re.match(i, content.strip(), re.I | re.M)
            if matches:
                return False
        if self.baidu_judge != None:
            check, msg = await asyncio.to_thread(self.baidu_judge.judge, content)
            if not check:
                logger.info(f"百度 AI 内容审核发现以下违规：{msg}")
                return False
        return True
    
    def filter_content(self, content: str) -> str:
        '''
        过滤文本内容
        '''
        for i in uw.unfit_words_q:
            content = re.sub(i, "*", content, flags=re.I)
        return content
    
    def baidu_check(self, content: str) -> bool:
        '''
        使用百度 AI 内容审核检查文本内容是否合法
        '''
        if self.baidu_judge != None:
            check, msg = self.baidu_judge.judge(content)
            if not check:
                logger.info(f"百度 AI 内容审核发现以下违规：{msg}")
                return False
        return True

class MessageHandler():
    def __init__(self, context: Context,
                 command_manager: CommandManager,
                 persist_manager: dbConn) -> None:
        self.context = context
        self.command_manager = command_manager
        self.persist_manager = persist_manager
        self.rate_limit_helper = RateLimitHelper(context)
        self.content_safety_helper = ContentSafetyHelper(context)
        self.llm_wake_prefix = self.context.config_helper.llm_settings.wake_prefix
        if self.llm_wake_prefix:
            self.llm_wake_prefix = self.llm_wake_prefix.strip()
<<<<<<< HEAD
        self.nicks = self.context.config_helper.wake_prefix
        self.provider = self.context.llms[0] if len(self.context.llms) > 0 else None
        self.reply_prefix = str(self.context.config_helper.platform_settings.reply_prefix)
=======
        self.nicks = self.context.nick
        self.provider = provider
        self.reply_prefix = str(self.context.reply_prefix)
        
        self.llm_tools = FuncCall(self.provider)
>>>>>>> 7e48514f
    
    def set_provider(self, provider: Provider):
        self.provider = provider

    async def handle(self, message: AstrMessageEvent, llm_provider: Provider = None) -> MessageResult:
        '''
        Handle the message event, including commands, plugins, etc.
        
        `llm_provider`: the provider to use for LLM. If None, use the default provider
        '''
        msg_plain = message.message_str.strip()
        provider = llm_provider if llm_provider else self.provider        
        
        if os.environ.get('TEST_MODE', 'off') != 'on':
            self.persist_manager.record_message(message.platform.platform_name, message.session_id)
        
        # TODO: this should be configurable
        # if not message.message_str:
        #     return MessageResult("Hi~")
        
        # check the rate limit
        if not self.rate_limit_helper.check_frequency(message.message_obj.sender.user_id):
            logger.warning(f"用户 {message.message_obj.sender.user_id} 的发言频率超过限制，已忽略。")
            return

        # remove the nick prefix
        for nick in self.nicks:
            if msg_plain.startswith(nick):
                msg_plain = msg_plain.removeprefix(nick)
                break
        message.message_str = msg_plain

        # scan candidate commands
        cmd_res = await self.command_manager.scan_command(message, self.context)
        if cmd_res:
            assert(isinstance(cmd_res, CommandResult))
            return MessageResult(
                cmd_res.message_chain,
                is_command_call=True,
                use_t2i=cmd_res.is_use_t2i
            )
        
        # next is the LLM part
        
        if message.only_command:
            return
        
        # check if the message is a llm-wake-up command
        if self.llm_wake_prefix and not msg_plain.startswith(self.llm_wake_prefix):
            logger.debug(f"消息 `{msg_plain}` 没有以 LLM 唤醒前缀 `{self.llm_wake_prefix}` 开头，忽略。")
            return
        
        if not provider:
            logger.debug("没有任何 LLM 可用，忽略。")
            return
        
        # check the content safety
        if not await self.content_safety_helper.check_content(msg_plain):
            return MessageResult("信息包含违规内容，由于机器人管理者开启内容安全审核，你的此条消息已被停止继续处理。")
        
        image_url = None
        for comp in message.message_obj.message:
            if isinstance(comp, Image):
                image_url = comp.url if comp.url else comp.file
                break
<<<<<<< HEAD
        web_search = self.context.config_helper.llm_settings.web_search
        if not web_search and msg_plain.startswith("ws"):
            # leverage web search feature
            web_search = True
            msg_plain = msg_plain.removeprefix("ws").strip()
=======
>>>>>>> 7e48514f
        
        # web_search = self.context.web_search
        # if not web_search and msg_plain.startswith("ws"):
        #     # leverage web search feature
        #     web_search = True
        #     msg_plain = msg_plain.removeprefix("ws").strip()
        try:
            if not self.llm_tools.empty():
                # tools-use
                tool_use_flag = True
                llm_result = await provider.text_chat(
                    prompt=msg_plain, 
                    session_id=message.session_id, 
                    tools=self.llm_tools.get_func()
                )
                
                if isinstance(llm_result, Function):
                    logger.debug(f"function-calling: {llm_result}")
                    func_obj = None
                    for i in self.llm_tools.func_list:
                        if i["name"] == llm_result.name:
                            func_obj = i["func_obj"]
                            break
                    if not func_obj:
                        return MessageResult("AstrBot Function-calling 异常：未找到请求的函数调用。")
                    try:
                        args = json.loads(llm_result.arguments)
                        args['ame'] = message
                        args['context'] = self.context
                        try:
                            cmd_res = await func_obj(**args)
                        except TypeError as e:
                            args.pop('ame')
                            args.pop('context')
                            cmd_res = await func_obj(**args)
                        if isinstance(cmd_res, CommandResult):
                            return MessageResult(
                                cmd_res.message_chain,
                                is_command_call=True,
                                use_t2i=cmd_res.is_use_t2i
                            )
                        elif isinstance(cmd_res, str):
                            return MessageResult(cmd_res)
                        elif not cmd_res:
                            return
                        else:
                            return MessageResult(f"AstrBot Function-calling 异常：调用：{llm_result} 时，返回了未知的返回值类型。")
                    except BaseException as e:
                        traceback.print_exc()
                        return MessageResult("AstrBot Function-calling 异常：" + str(e))
                else:
                    return MessageResult(llm_result)
        
            else:
                # normal chat
                tool_use_flag = False
                llm_result = await provider.text_chat(
                    prompt=msg_plain, 
                    session_id=message.session_id, 
                    image_url=image_url
                )
        except BadRequestError as e:
            if tool_use_flag:
                # seems like the model don't support function-calling
                logger.error(f"error: {e}. Using local function-calling implementation")
                
                try:
                    # use local function-calling implementation
                    args = {
                        'question': llm_result,
                        'func_definition': self.llm_tools.func_dump(),
                    }
                    _, has_func = await self.llm_tools.func_call(**args)
                    
                    if not has_func:
                        # normal chat
                        llm_result = await provider.text_chat(
                            prompt=msg_plain, 
                            session_id=message.session_id, 
                            image_url=image_url
                        )
                except BaseException as e:
                    logger.error(traceback.format_exc())
                    return CommandResult("AstrBot Function-calling 异常：" + str(e))

        except BaseException as e:
            logger.error(traceback.format_exc())
            logger.error(f"LLM 调用失败。")
            return MessageResult("AstrBot 请求 LLM 资源失败：" + str(e))

        # concatenate reply prefix
        if self.reply_prefix:
            llm_result = self.reply_prefix + llm_result
        
        # mask unsafe content
        llm_result = self.content_safety_helper.filter_content(llm_result)
        check = self.content_safety_helper.baidu_check(llm_result)
        if not check:
            return MessageResult("LLM 输出的信息包含违规内容，由于机器人管理者开启了内容安全审核，该条消息已拦截。")
        
        return MessageResult(llm_result)<|MERGE_RESOLUTION|>--- conflicted
+++ resolved
@@ -110,18 +110,11 @@
         self.llm_wake_prefix = self.context.config_helper.llm_settings.wake_prefix
         if self.llm_wake_prefix:
             self.llm_wake_prefix = self.llm_wake_prefix.strip()
-<<<<<<< HEAD
         self.nicks = self.context.config_helper.wake_prefix
         self.provider = self.context.llms[0] if len(self.context.llms) > 0 else None
-        self.reply_prefix = str(self.context.config_helper.platform_settings.reply_prefix)
-=======
-        self.nicks = self.context.nick
-        self.provider = provider
-        self.reply_prefix = str(self.context.reply_prefix)
-        
+        self.reply_prefix = str(self.context.config_helper.platform_settings.reply_prefix)        
         self.llm_tools = FuncCall(self.provider)
->>>>>>> 7e48514f
-    
+
     def set_provider(self, provider: Provider):
         self.provider = provider
 
@@ -186,20 +179,6 @@
             if isinstance(comp, Image):
                 image_url = comp.url if comp.url else comp.file
                 break
-<<<<<<< HEAD
-        web_search = self.context.config_helper.llm_settings.web_search
-        if not web_search and msg_plain.startswith("ws"):
-            # leverage web search feature
-            web_search = True
-            msg_plain = msg_plain.removeprefix("ws").strip()
-=======
->>>>>>> 7e48514f
-        
-        # web_search = self.context.web_search
-        # if not web_search and msg_plain.startswith("ws"):
-        #     # leverage web search feature
-        #     web_search = True
-        #     msg_plain = msg_plain.removeprefix("ws").strip()
         try:
             if not self.llm_tools.empty():
                 # tools-use
